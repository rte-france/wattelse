--- conflicted
+++ resolved
@@ -47,11 +47,7 @@
 
 # Start Django application
 echo "Starting Django application..."
-<<<<<<< HEAD
-screen -dmS django bash -c 'cd `pwd`/wattelse/django && python start.py 2>&1 | tee -a $WATTELSE_LOGS_DIR/django.log; bash'
-=======
 screen -dmS django bash -c 'cd `pwd`/wattelse/web_app && python start.py 2>&1 | tee -a $WATTELSE_LOGS_DIR/django.log; bash'
->>>>>>> 710c25c0
 
 # Start Dashboard
 echo "Starting Dashboard..."
